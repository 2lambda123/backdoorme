--- conflicted
+++ resolved
@@ -37,24 +37,20 @@
 		self.sock = self.s.accept()
 		time.sleep(.25)
 
-
-<<<<<<< HEAD
 	def cmdloop(self):
 		try:
 			cmd.Cmd.cmdloop(self)
 		except KeyboardInterrupt:
 			print("\n" + "Disconnect your shell using Ctrl+]")
 			self.cmdloop()
-=======
+
     def specialPrint(self, lines):#call this to print, but not include lines that were there in initialization
         lines = lines.split('\n')[:-1] #remove last line, the prompt
         if(sys.argv[3] == "some"):
             lines = lines[1:]#remove first line, which is our command
         for line in lines:
             print(line)
-#        for line in lines.split('\n'):
-#            print line
->>>>>>> 172f35a9
+
 
 	def specialPrint(self, lines):#call this to print, but not include lines that were there in initialization
 		#print lines
@@ -94,4 +90,4 @@
 	Interpreter().cmdloop()
 
 if __name__ == "__main__":
-	main()+  main()